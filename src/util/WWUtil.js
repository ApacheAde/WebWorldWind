--- conflicted
+++ resolved
@@ -6,10 +6,16 @@
  * @version $Id: WWUtil.js 3402 2015-08-14 17:28:09Z tgaskins $
  */
 define([
-    './Date'
-], function (
-        Date
-    ) {
+        '../error/ArgumentError',
+        '../geom/Line',
+        '../util/Logger',
+        '../geom/Rectangle',
+        '../geom/Vec3'],
+    function (ArgumentError,
+              Line,
+              Logger,
+              Rectangle,
+              Vec3) {
         "use strict";
         /**
          * Provides math constants and functions.
@@ -218,7 +224,6 @@
                 } else {
                     return Boolean(item);
                 }
-<<<<<<< HEAD
             },
 
             /**
@@ -261,8 +266,6 @@
              */
             date: function(item) {
                 return new Date(item);
-=======
->>>>>>> 27be793a
             }
         };
 
